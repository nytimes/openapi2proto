--- conflicted
+++ resolved
@@ -1,9 +1,5 @@
 language: go
 
 go:
-<<<<<<< HEAD
-  - 1.5.2
-=======
->>>>>>> 0d0bcdaf
   - 1.6.2
   - tip